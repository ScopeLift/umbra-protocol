module.exports = {
  env: {
    es2021: true,
  },

<<<<<<< HEAD
  extends: [
    'eslint:recommended',
    'plugin:@typescript-eslint/recommended',
    'plugin:@typescript-eslint/recommended-requiring-type-checking',
    'plugin:vue/vue3-essential',
    'prettier',
    'prettier/@typescript-eslint',
    'prettier/vue',
  ],
=======
  extends: ['eslint:recommended', 'plugin:vue/essential', 'prettier', 'prettier/vue'],
>>>>>>> b3145f4a

  plugins: ['vue'],

  rules: {
    'prefer-const': 'error',
    'prefer-promise-reject-errors': 'off',
    quotes: ['warn', 'single', { avoidEscape: true }],
    'no-debugger': process.env.NODE_ENV === 'production' ? 'error' : 'off',
  },
  overrides: [
    {
      files: ['*'],
      excludedFiles: ['*.js'],
      extends: [
        'eslint:recommended',
        'plugin:@typescript-eslint/recommended',
        'plugin:@typescript-eslint/recommended-requiring-type-checking',
        'plugin:vue/essential',
        'prettier',
        'prettier/@typescript-eslint',
        'prettier/vue',
      ],

      plugins: ['@typescript-eslint', 'vue'],

      rules: {
        'prefer-const': 'error',
        'prefer-promise-reject-errors': 'off',
        quotes: ['warn', 'single', { avoidEscape: true }],
        '@typescript-eslint/explicit-function-return-type': 'off',
        '@typescript-eslint/explicit-module-boundary-types': 'off',
        '@typescript-eslint/no-unsafe-member-access': 'off',
        '@typescript-eslint/no-unsafe-call': 'off',
        '@typescript-eslint/no-unsafe-assignment': 'off',
        '@typescript-eslint/no-var-requires': 'off',
        '@typescript-eslint/unbound-method': ['error', { ignoreStatic: true }],
        '@typescript-eslint/no-unused-vars': ['error', { ignoreRestSiblings: true }],
        'no-debugger': process.env.NODE_ENV === 'production' ? 'error' : 'off',
      },
    },
  ],
};<|MERGE_RESOLUTION|>--- conflicted
+++ resolved
@@ -3,19 +3,7 @@
     es2021: true,
   },
 
-<<<<<<< HEAD
-  extends: [
-    'eslint:recommended',
-    'plugin:@typescript-eslint/recommended',
-    'plugin:@typescript-eslint/recommended-requiring-type-checking',
-    'plugin:vue/vue3-essential',
-    'prettier',
-    'prettier/@typescript-eslint',
-    'prettier/vue',
-  ],
-=======
   extends: ['eslint:recommended', 'plugin:vue/essential', 'prettier', 'prettier/vue'],
->>>>>>> b3145f4a
 
   plugins: ['vue'],
 
@@ -33,7 +21,7 @@
         'eslint:recommended',
         'plugin:@typescript-eslint/recommended',
         'plugin:@typescript-eslint/recommended-requiring-type-checking',
-        'plugin:vue/essential',
+        'plugin:vue/vue3-essential',
         'prettier',
         'prettier/@typescript-eslint',
         'prettier/vue',
