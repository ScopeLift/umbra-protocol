--- conflicted
+++ resolved
@@ -1,10 +1,6 @@
 {
   "name": "@umbracash/umbra-js",
-<<<<<<< HEAD
-  "version": "0.2.0",
-=======
-  "version": "0.2.1",
->>>>>>> f1c3f69b
+  "version": "0.2.2",
   "description": "Send and receive stealth payments",
   "main": "build/src/index.js",
   "types": "build/src/index.d.ts",
