--- conflicted
+++ resolved
@@ -247,10 +247,6 @@
 
   // If we're not using advanced mode, use the StealthKeyRegistry events
   if (!advanced) {
-<<<<<<< HEAD
-    // Fetch the stealth key registry event from the subgraph and fall back to the registry contract if the subgraph returns an error
-    try {
-=======
     // Fetch the stealth key registry event from the the registry contract and fall back to subgraph if the registry contract fetch returns an error
     try {
       const registry = new StealthKeyRegistry(provider);
@@ -263,7 +259,6 @@
         console.log('An unknown error occurred: ', error);
       }
       console.log('Error using Registry contract to lookup receipient stealth keys, will query subgraph');
->>>>>>> f1c3f69b
       const chainConfig = parseChainConfig(chainId);
       const stealthKeyChangedEvent = await getMostRecentSubgraphStealthKeyChangedEventFromAddress(address, chainConfig);
       const spendingPublicKey = KeyPair.getUncompressedFromX(
@@ -279,19 +274,6 @@
         viewingPublicKey: viewingPublicKey,
         block: stealthKeyChangedEvent.block,
       };
-<<<<<<< HEAD
-    } catch (error) {
-      if (error instanceof Error) {
-        console.log('Public key subgraph fetch error: ', error.message);
-      } else {
-        console.log('An unknown error occurred: ', error);
-      }
-      console.log('Error using subgraph to lookup receipient stealth keys, will query registry contract');
-      const registry = new StealthKeyRegistry(provider);
-      const { spendingPublicKey, viewingPublicKey } = await registry.getStealthKeys(address);
-      return { spendingPublicKey, viewingPublicKey };
-=======
->>>>>>> f1c3f69b
     }
   }
 
@@ -347,21 +329,6 @@
     chainConfig
   );
   let theEvent: SubgraphStealthKeyChangedEvent | undefined;
-<<<<<<< HEAD
-  for await (const event of stealthKeyChangedEvents) {
-    for (let i = 0; i < event.length; i++) {
-      if (theEvent) {
-        console.log(
-          `We found a previous StealthKeyChangedEvent for address ${address} in the subgraph at block ${event[i].block} with transaction hash ${event[i].txHash}`
-        );
-      } else {
-        theEvent = event[i];
-        console.log(
-          `We found a StealthKeyChangedEvent for address ${address} in the subgraph at block ${event[i].block} with transaction hash ${event[i].txHash}`
-        );
-      }
-    }
-=======
   try {
     for await (const event of stealthKeyChangedEvents) {
       for (let i = 0; i < event.length; i++) {
@@ -432,7 +399,6 @@
     }
   )) {
     yield stealthKeyChangedEvents;
->>>>>>> f1c3f69b
   }
 
   if (!theEvent) {
@@ -443,56 +409,6 @@
 }
 
 /**
-<<<<<<< HEAD
- * @notice Fetches all Umbra event logs using a subgraph
- * @param startBlock Scanning start block
- * @param endBlock Scannding end block
- * @returns A list of StealthKeyChanged events supplemented with additional metadata, such as the sender, block,
- * timestamp, txhash, and the subgraph identifier
- */
-async function* fetchAllStealthKeyChangedEventsForRecipientAddressFromSubgraph(
-  startBlock: string | number,
-  endBlock: string | number,
-  registrant: string,
-  chainConfig: ChainConfig
-): AsyncGenerator<SubgraphStealthKeyChangedEvent[]> {
-  if (!chainConfig.subgraphUrl) {
-    console.log('throwing error because subgraphUrl is not defined');
-    throw new Error('Subgraph URL must be defined to fetch via subgraph');
-  }
-
-  // Query subgraph
-  for await (const stealthKeyChangedEvents of recursiveGraphFetch(
-    chainConfig.subgraphUrl,
-    'stealthKeyChangedEntities',
-    (filter: string) => `{
-      stealthKeyChangedEntities(${filter}) {
-        block
-        from
-        id
-        registrant
-        spendingPubKey
-        spendingPubKeyPrefix
-        timestamp
-        txHash
-        viewingPubKey
-        viewingPubKeyPrefix
-      }
-    }`,
-    [],
-    {
-      startBlock,
-      endBlock,
-      registrant,
-    }
-  )) {
-    yield stealthKeyChangedEvents;
-  }
-}
-
-/**
-=======
->>>>>>> f1c3f69b
  * @notice Generic method to recursively grab every 'page' of results
  * @dev NOTE: the query MUST return the ID field
  * @dev Modifies from: https://github.com/dcgtc/dgrants/blob/f5a783524d0b56eea12c127b2146fba8fb9273b4/app/src/utils/utils.ts#L443
