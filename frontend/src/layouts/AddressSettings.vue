<template>
  <div id="address-settings" class="column relative-position">
    <div class="row no-wrap" @click="displayWalletRow = !displayWalletRow">
      <connect-wallet>
        <div class="row text-caption dark-toggle cursor-pointer">
          <Avatar v-if="userAddress" :address="userAddress" :avatar="avatar" class="q-mr-sm" />
          <span v-if="userDisplayName">
            {{ userDisplayName }}
          </span>
        </div>
      </connect-wallet>
      <span v-if="advancedMode" class="q-ml-sm">
        <base-tooltip label="🧙" size="sm">{{ $t('Address-Settings.advanced-mode-on') }}</base-tooltip>
      </span>
    </div>
    <WalletRow
      :userDisplayName="userDisplayName"
      :userAddress="userAddress"
      :display="displayWalletRow"
      :setDisplayWalletRow="setDisplayWalletRow"
      :advancedMode="advancedMode"
      :avatar="avatar"
    />
  </div>
</template>

<script lang="ts">
<<<<<<< HEAD
import { defineComponent, PropType } from 'vue';
=======
import { defineComponent, PropType, ref } from '@vue/composition-api';
>>>>>>> 278b33f8
import BaseTooltip from 'src/components/BaseTooltip.vue';
import ConnectWallet from 'components/ConnectWallet.vue';
import Avatar from 'src/components/Avatar.vue';
import WalletRow from 'src/components/WalletRow.vue';

export default defineComponent({
  name: 'AddressSettings',
  components: { BaseTooltip, ConnectWallet, Avatar, WalletRow },
  props: {
    avatar: {
      type: (null as unknown) as PropType<string | null>,
      required: true,
    },
    userDisplayName: {
      type: String,
      required: true,
    },
    userAddress: {
      type: String,
      required: false,
    },
    advancedMode: {
      type: Boolean,
      required: true,
    },
  },

  setup(_props, context) {
    const displayWalletRow = ref(false);
    const setDisplayWalletRow = (value: boolean) => {
      displayWalletRow.value = value;
    };

    return {
      context,
      displayWalletRow,
      setDisplayWalletRow,
    };
  },
});
</script><|MERGE_RESOLUTION|>--- conflicted
+++ resolved
@@ -25,11 +25,7 @@
 </template>
 
 <script lang="ts">
-<<<<<<< HEAD
-import { defineComponent, PropType } from 'vue';
-=======
-import { defineComponent, PropType, ref } from '@vue/composition-api';
->>>>>>> 278b33f8
+import { defineComponent, PropType, ref } from 'vue';
 import BaseTooltip from 'src/components/BaseTooltip.vue';
 import ConnectWallet from 'components/ConnectWallet.vue';
 import Avatar from 'src/components/Avatar.vue';
