--- conflicted
+++ resolved
@@ -289,13 +289,10 @@
   // Helpers
   const sendFormRef = ref<QForm>();
   const isSending = ref(false);
-<<<<<<< HEAD
-=======
   const advancedAcknowledged = ref(false);
   const showAdvancedSendWarning = ref(false);
   const acknowledgeSendRisk = ref(false);
   const vm = getCurrentInstance()!;
->>>>>>> 278b33f8
 
   // Form parameters
   const recipientId = ref<string>();
