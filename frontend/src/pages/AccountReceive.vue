<template>
  <q-page padding>
    <h2 class="send-page-title">{{ $t('Receive.receive') }}</h2>
    <!-- User has not connected wallet  -->
    <div v-if="!userAddress">
      <p class="text-center">{{ $t('Receive.connect-your-wallet') }}</p>
      <div class="row justify-center">
        <connect-wallet>
          <base-button class="text-center" :label="$t('Receive.connect-wallet')" />
        </connect-wallet>
      </div>
    </div>

    <div
      v-else-if="!isAccountSetup && !advancedMode"
      class="dark-toggle bg-notice text-notice text-center text-bold q-pa-md q-mb-lg q-mx-auto form-max-wide rounded-borders-md"
    >
      {{ $t('AccountReceiveTable.configure-umbra') }}<br />
      <i18n-t keypath="AccountReceiveTable.navigate-to-setup" tag="span">
        <router-link class="hyperlink" :to="{ name: 'setup' }">{{ $t('AccountReceiveTable.setup') }}</router-link>
      </i18n-t>
    </div>

    <div v-else-if="userAddress" class="q-mx-auto" style="max-width: 800px">
      <!-- Waiting for signature -->
      <div v-if="needsSignature || scanStatus === 'waiting'" class="form">
        <div v-if="needsSignature" class="text-center q-my-md">
          <template v-if="userAnnouncements.length">
            {{ $t('Receive.need-signature-lately') }}
          </template>
          <template v-else>
            {{ $t('Receive.need-signature') }}
          </template>
        </div>
        <div v-else class="text-center q-mb-md">{{ $t('Receive.scan-funds') }}</div>
        <base-button
          @click="getPrivateKeysHandler"
          class="text-center q-my-md"
          :label="needsSignature ? $t('Receive.sign') : $t('Receive.scan')"
        />

        <!-- Advanced mode settings -->
        <q-card v-if="advancedMode" class="q-pt-md q-px-md q-my-md">
          <q-card-section class="text-center text-primary text-h6 header-black q-pb-none">
            {{ $t('Receive.scan-settings') }}
          </q-card-section>
          <q-card-section>
            <q-form class="text-left" ref="settingsFormRef">
              <div>
                {{ $t('Receive.start-end') }}
              </div>
              <div class="row justify-start q-col-gutter-md">
                <base-input
                  v-model.number="startBlockLocal"
                  @blur="setScanBlocks(startBlockLocal!, endBlockLocal!)"
                  class="col-xs-12 col-6"
                  :label="$t('Receive.start-block')"
                  :rules="isValidStartBlock"
                />
                <base-input
                  v-model.number="endBlockLocal"
                  @blur="setScanBlocks(startBlockLocal!, endBlockLocal!)"
                  class="col-xs-12 col-6"
                  :label="$t('Receive.end-block')"
                  :rules="isValidEndBlock"
                />
              </div>
              <div>
                {{ $t('Receive.enter-prv-key') }}
              </div>
              <!-- Unlike start blocks, no action on blur because we don't want to save private key to LocalStorage -->
              <base-input v-model="scanPrivateKeyLocal" :label="$t('Receive.prv-key')" :rules="isValidPrivateKey" />
            </q-form>
          </q-card-section>
        </q-card>
      </div>

      <!-- Scanning complete or there are user announcements -->
      <div v-if="userAnnouncements.length || scanStatus === 'complete'" class="text-center">
        <account-receive-table
          :announcements="userAnnouncements"
          :scanStatus="scanStatus"
          :scanPercentage="scanPercentage"
          :mostRecentAnnouncementBlockNumber="mostRecentAnnouncementBlockNumber"
          :mostRecentAnnouncementTimestamp="mostRecentAnnouncementTimestamp"
          :mostRecentBlockNumber="mostRecentBlockNumber"
          :mostRecentBlockTimestamp="mostRecentBlockTimestamp"
          @reset="setFormStatus('waiting')"
        />
      </div>

      <!-- Scanning in progress (only shown when no user annoucnements) -->
      <div
        v-if="(scanStatus === 'scanning' || scanStatus === 'scanning latest') && !userAnnouncements.length"
        class="text-center"
      >
        <progress-indicator :percentage="scanPercentage" />
        <div v-if="scanStatus === 'scanning'" class="text-center text-italic">{{ $t('Receive.scanning') }}</div>
        <div v-else class="text-center text-italic">{{ $t('Receive.scanning-latest') }}</div>
        <div class="text-center text-italic q-mt-lg" v-html="$t('Receive.wait')"></div>
      </div>

      <div
        v-else-if="(scanStatus === 'fetching latest' || scanStatus === 'fetching') && !userAnnouncements.length"
        class="text-center"
      >
        <loading-spinner />
        <div v-if="scanStatus === 'fetching'" class="text-center text-italic">
          {{ $t('Receive.fetching') }}
        </div>
        <div v-else class="text-center text-italic">{{ $t('Receive.fetching-latest') }}</div>
      </div>
      <div>
        <base-button
          v-if="scanStatus !== 'complete' && scanStatus !== 'waiting' && !userAnnouncements.length"
          @click="terminateWorkers()"
          class="text-center q-pt-md"
          :label="$t('Receive.stop')"
        />
      </div>
    </div>
  </q-page>
</template>

<script lang="ts">
import { computed, defineComponent, onMounted, ref, watch } from 'vue';
import { LocalStorage, QForm } from 'quasar';
import { Block } from '@ethersproject/abstract-provider';
import { UserAnnouncement, KeyPair, utils, AnnouncementDetail } from '@umbracash/umbra-js';
import { BigNumber, Web3Provider, computeAddress, isHexString } from 'src/utils/ethers';
import useSettingsStore from 'src/store/settings';
import useWalletStore from 'src/store/wallet';
import useWallet from 'src/store/wallet';
import { filterUserAnnouncements } from 'src/worker/worker';
import AccountReceiveTable from 'components/AccountReceiveTable.vue';
import ConnectWallet from 'components/ConnectWallet.vue';

function useScan() {
  const { getPrivateKeys, umbra, spendingKeyPair, viewingKeyPair, hasKeys, userAddress, chainId } = useWallet();
  type ScanStatus =
    | 'waiting'
    | 'fetching'
    | 'fetching latest'
    | 'scanning'
    | 'scanning latest'
    | 'scanning latest from last fetched block'
    | 'complete'
    | 'complete latest';
  const scanStatus = ref<ScanStatus>('waiting');
  const scanPercentage = ref<number>(0);

  const lastFetchedBlockKey = computed(() =>
    userAddress.value && chainId.value ? `lastFetchedBlock-${userAddress.value}-${chainId.value}` : null
  );
  const userAnnouncementsLocalStorageKey = computed(() =>
    userAddress.value && chainId.value ? `userAnnouncements-${userAddress.value}-${chainId.value}` : null
  );
  const mostRecentAnnouncementTimestampKey = computed(() =>
    userAddress.value && chainId.value ? `mostRecentAnnouncementTimestamp-${userAddress.value}-${chainId.value}` : null
  );
  const mostRecentAnnouncementBlockNumberKey = computed(() =>
    userAddress.value && chainId.value
      ? `mostRecentAnnouncementBlockNumber-${userAddress.value}-${chainId.value}`
      : null
  );
  const userAnnouncements = ref<UserAnnouncement[]>([]);
  const mostRecentAnnouncementTimestamp = ref<number>();
  const mostRecentAnnouncementBlockNumber = ref<number>();
  const mostRecentBlockTimestamp = ref<number>(0);
  const mostRecentBlockNumber = ref<number>(0);

  // Start and end blocks for advanced mode settings
  const {
    advancedMode,
    startBlock,
    endBlock,
    setScanBlocks,
    setScanPrivateKey,
    scanPrivateKey,
<<<<<<< HEAD
    resetScanSettings,
=======
    resetScanSettings: resetScanSettingsInSettingsStore,
>>>>>>> f1c3f69b
    getRegisteredBlockNumber,
  } = useSettingsStore();
  const { signer, userAddress: userWalletAddress, isAccountSetup, provider } = useWalletStore();

  const startBlockLocal = ref<number | undefined>(startBlock.value);

  function loadLastFetchedBlock() {
    if (lastFetchedBlockKey.value) {
      LocalStorage.getItem(lastFetchedBlockKey.value);
      const lastFetchedBlock = LocalStorage.getItem(lastFetchedBlockKey.value);
      window.logger.debug('Last fetched block loaded:', lastFetchedBlock);
      if (lastFetchedBlock) {
        startBlockLocal.value = Number(lastFetchedBlock);
        setScanBlocks(Number(lastFetchedBlock), endBlockLocal.value);
        return Number(lastFetchedBlock);
      }
    }

    return undefined;
  }

  function setLastFetchedBlock(block: number) {
    if (lastFetchedBlockKey.value) LocalStorage.set(lastFetchedBlockKey.value, block);
  }

  function resetLastFetchedBlock() {
    if (lastFetchedBlockKey.value) LocalStorage.remove(lastFetchedBlockKey.value);
  }

  function loadUserAnnouncementBlockData() {
    const storedBlockNumber = mostRecentAnnouncementBlockNumberKey.value
      ? LocalStorage.getItem(mostRecentAnnouncementBlockNumberKey.value)
      : undefined;
    if (storedBlockNumber) {
      mostRecentAnnouncementBlockNumber.value = Number(storedBlockNumber);
      window.logger.debug('Most recent announcement block number loaded:', mostRecentAnnouncementBlockNumber.value);
    }

    const storedTimestamp = mostRecentAnnouncementTimestampKey.value
      ? LocalStorage.getItem(mostRecentAnnouncementTimestampKey.value)
      : undefined;

    if (storedTimestamp) {
      mostRecentAnnouncementTimestamp.value = Number(storedTimestamp);
      window.logger.debug('Most recent announcement timestamp loaded:', mostRecentAnnouncementTimestamp.value);
    }

    return {
      mostRecentAnnouncementBlockNumber: Number(storedBlockNumber),
      mostRecentAnnouncementTimestamp: Number(storedTimestamp),
    };
  }

  function loadUserAnnouncements() {
    if (!userAnnouncementsLocalStorageKey.value) return;

    const storedAnnouncements = deserializeUserAnnouncements(
      LocalStorage.getItem(userAnnouncementsLocalStorageKey.value)
    );

    if (!storedAnnouncements) {
      window.logger.debug('No announcements found in local storage for key:', userAnnouncementsLocalStorageKey.value);
      return;
    }

    userAnnouncements.value = storedAnnouncements;
    window.logger.debug('Announcements loaded:', userAnnouncements.value);

    return storedAnnouncements;
  }

  function resetUserAnnouncements() {
    userAnnouncements.value = [];
    if (userAnnouncementsLocalStorageKey.value) LocalStorage.remove(userAnnouncementsLocalStorageKey.value);
  }

  function deduplicateAnnouncements(announcements: UserAnnouncement[]) {
    const seen = new Set();
    return announcements.filter((announcement) => {
      // Deduplicate by txHash and receiver address (stealth address) to handle batch sends
      const uniqueId = `${announcement.txHash}-${announcement.receiver}`;
      const duplicate = seen.has(uniqueId);
      seen.add(uniqueId);
      return !duplicate;
    });
  }

  // Watch for changes in userAddress or chainId to load announcements
  watch([userAddress, chainId], () => {
    window.logger.debug('Detected change in user address or chain ID, attempting to load announcements...');
    loadUserAnnouncements();
  });

  const workers: Worker[] = [];
  const paused = ref(false);

  // watch for changes in startBlock and update startBlockLocal
  watch(startBlock, (newVal) => {
    startBlockLocal.value = newVal;
    window.logger.debug('startBlockLocal updated:', startBlockLocal.value);
  });

  const endBlockLocal = ref<number | undefined>(endBlock.value);

  const scanPrivateKeyLocal = ref<string>();
  const needsSignature = computed(() => !hasKeys.value && !scanPrivateKeyLocal.value);
  const settingsFormRef = ref<QForm>(); // for programmatically verifying settings form

  // Form validators and configurations
  const badPrivKeyMsg = 'Please enter a valid private key';
  const isValidPrivateKey = (val: string) => {
    if (!val) return true;
    if (val.length === 66 && isHexString(val)) return true;
    if (val.length === 64 && isHexString(`0x${val}`)) return true;
    return badPrivKeyMsg;
  };
  const isValidStartBlock = (val: string) => !val || Number(val) > 0 || 'Please enter a valid start block';
  const isValidEndBlock = (val: string) => !val || Number(val) > 0 || 'Please enter a valid start block';
  const setFormStatus = (scanStatusVal: ScanStatus) => {
    scanStatus.value = scanStatusVal;
    scanPrivateKeyLocal.value = '';
    setScanPrivateKey('');
  };

  onMounted(async () => {
    loadLastFetchedBlock();
    loadUserAnnouncementBlockData();
    loadUserAnnouncements();
    if (hasKeys.value && !advancedMode.value) await scan(); // if user already signed and we have their keys in memory, start scanning
  });

  // Watch for changes in userAnnouncements and save to localStorage
  watch(userAnnouncements, (newVal, oldVal) => {
    const serializedNewVal = serializeUserAnnouncements(newVal);
    const serializedOldVal = serializeUserAnnouncements(oldVal);
    if (serializedNewVal === serializedOldVal) return;

    if (userAnnouncementsLocalStorageKey.value) {
      LocalStorage.set(userAnnouncementsLocalStorageKey.value, serializedNewVal);
      window.logger.debug('Announcements updated in local storage:', newVal);
    }
  });

  // Serialize userAnnouncements to store in LocalStorage
  function serializeUserAnnouncements(announcements: UserAnnouncement[]) {
    return JSON.stringify(
      announcements.map((announcement) => ({
        ...announcement,
        amount: announcement.amount.toString(),
      }))
    );
  }

  // Deserialize userAnnouncements from LocalStorage
  function deserializeUserAnnouncements(serialized: string | null) {
    if (!serialized) return null;

    return JSON.parse(serialized).map((announcement: UserAnnouncement) => ({
      ...announcement,
      amount: BigNumber.from(announcement.amount),
    })) as UserAnnouncement[];
  }

  async function getPrivateKeysHandler() {
    // Validate form and reset userAnnouncements
    if (advancedMode.value) {
      userAnnouncements.value = [];
      const isFormValid = await settingsFormRef.value?.validate(true);
      if (!isFormValid) return;
    }

    if (Number(startBlockLocal.value) > Number(endBlockLocal.value || undefined)) {
      throw new Error('End block is larger than start block');
    }

    // Get user's signature if required
    if (needsSignature.value) {
      const success = await getPrivateKeys();
      if (success === 'denied') return; // if unsuccessful, user denied signature or an error was thrown

      // log the spending and viewing public keys to help debug any receiving issues
      // we log them as strings for easy comparison against Etherscan
      const { prefix: spendingPrefix, pubKeyXCoordinate: spendingPubKeyX } = KeyPair.compressPublicKey(String(spendingKeyPair.value?.publicKeyHex)); // prettier-ignore
      const { prefix: viewingPrefix, pubKeyXCoordinate: viewingPubKeyX } = KeyPair.compressPublicKey(String(viewingKeyPair.value?.publicKeyHex)); // prettier-ignore
      window.logger.debug('spendingPrefix : ', spendingPrefix);
      window.logger.debug('spendingPubKeyX: ', BigNumber.from(spendingPubKeyX).toString());
      window.logger.debug('viewingPrefix:   ', viewingPrefix);
      window.logger.debug('viewingPubKeyX:  ', BigNumber.from(viewingPubKeyX).toString());
    }

    // Save off the scanPrivateKeyLocal to memory if it exists, then scan
    if (scanPrivateKeyLocal.value) {
      if (scanPrivateKeyLocal.value.length === 64) scanPrivateKeyLocal.value = `0x${scanPrivateKeyLocal.value}`;
      await utils.assertSupportedAddress(computeAddress(scanPrivateKeyLocal.value));
      setScanPrivateKey(scanPrivateKeyLocal.value);
    }
    await scan();
  }

  function terminateWorkers() {
    workers.forEach((worker) => worker.terminate());
    paused.value = true;
    if (scanStatus.value == 'fetching latest') {
      scanStatus.value = 'waiting';
    } else {
      scanStatus.value = 'complete';
    }
  }

  async function getLastBlock(provider: Web3Provider): Promise<Block> {
    return provider.getBlock('latest');
  }

  function updateMostRecentAnnouncementInfo(announcementsBatch: AnnouncementDetail[]) {
    announcementsBatch.forEach((announcement) => {
      const thisTimestamp = parseInt(announcement.timestamp);
      if (thisTimestamp > mostRecentAnnouncementTimestamp.value) {
        mostRecentAnnouncementTimestamp.value = thisTimestamp;
      }
      const thisBlock = parseInt(announcement.block);
      if (thisBlock > mostRecentAnnouncementBlockNumber.value) {
        mostRecentAnnouncementBlockNumber.value = thisBlock;
      }
    });
  }

  async function scan() {
    // Reset paused state
    paused.value = false;
    if (!umbra.value) throw new Error('No umbra instance found. Please make sure you are on a supported network');

    const isInitialScan = userAnnouncements.value.length === 0;
    scanStatus.value = 'fetching latest';

    // Check for manually entered private key in advancedMode, otherwise use the key from user's signature
    const chooseKey = (keyPair: string | undefined | null) => {
      if (advancedMode.value && scanPrivateKey.value) return String(scanPrivateKey.value);
      return String(keyPair);
    };

    // Fetch announcements
    window.logger.debug(
      `Scanning for announcements from ${startBlockLocal.value ?? 'undefined'} to ${endBlockLocal.value ?? 'undefined'}`
    );
    const overrides = { startBlock: startBlockLocal.value, endBlock: endBlockLocal.value };

    // Scan for funds
    const spendingPubKey = chooseKey(spendingKeyPair.value?.publicKeyHex);
    const viewingPrivKey = chooseKey(viewingKeyPair.value?.privateKeyHex);

    // Wrapper for `filterUserAnnouncements` so we can await for the first batch of web workers to finish before
    // creating new workers.
    const filterUserAnnouncementsAsync = (
      spendingPublicKey: string,
      viewingPrivateKey: string,
      announcements: AnnouncementDetail[]
    ) => {
      return new Promise<void>((resolve) => {
        filterUserAnnouncements(
          spendingPublicKey,
          viewingPrivateKey,
          announcements,
          workers,
          (percent) => {
            scanPercentage.value = Math.floor(percent);
          },
          (filteredAnnouncements) => {
            userAnnouncements.value = deduplicateAnnouncements(
              [...userAnnouncements.value, ...filteredAnnouncements].sort(function (a, b) {
                return parseInt(b.timestamp) - parseInt(a.timestamp);
              })
            );
            if (scanStatus.value === 'scanning latest') scanStatus.value = 'complete latest';
            else scanStatus.value = 'complete';
            scanPercentage.value = 0;
            resolve();
          }
        );
      });
    };

    try {
      if (!signer.value) throw new Error('signer is undefined');
      if (!userWalletAddress.value) throw new Error('userWalletAddress is undefined');

      let announcementsCount = 0; // Track the count of announcements
      let announcementsQueue: AnnouncementDetail[] = []; // Announcements to be filtered
      let firstScanPromise = Promise.resolve();
      // When in advanced mode and a private key is provided,
      // we fetch user specified blocks in overrides or all announcements
      if (advancedMode.value && scanPrivateKey.value) {
        for await (const announcementsBatch of umbra.value.fetchAllAnnouncements(overrides)) {
          announcementsCount += announcementsBatch.length; // Increment count
          updateMostRecentAnnouncementInfo(announcementsBatch);
          announcementsQueue = [...announcementsQueue, ...announcementsBatch];
          if (announcementsCount == 10000) {
            scanStatus.value = 'scanning latest';
            firstScanPromise = filterUserAnnouncementsAsync(spendingPubKey, viewingPrivKey, announcementsQueue);
            announcementsQueue = [];
          }
          // Update status if the scan is complete but additional announcements are still being fetched
          if ((scanStatus.value as ScanStatus) === 'complete') {
            scanStatus.value = 'fetching';
          }
        }
        // Wait for the first batch of web workers to finish scanning before creating new workers
        await firstScanPromise;
        scanStatus.value = 'scanning';
        await filterUserAnnouncementsAsync(spendingPubKey, viewingPrivKey, announcementsQueue);
        scanStatus.value = 'complete';
      } else if (advancedMode.value && !isAccountSetup.value && !scanPrivateKey.value) {
        userAnnouncements.value = [];
        scanStatus.value = 'complete';
      } else {
        // Fetch the most recent block
        const latestBlock: Block = await getLastBlock(provider.value!);
        mostRecentBlockNumber.value = latestBlock.number;
        mostRecentBlockTimestamp.value = latestBlock.timestamp;

        // Default scan behavior
        for await (const announcementsBatch of umbra.value.fetchSomeAnnouncements(
          getRegisteredBlockNumber(),
          signer.value,
          userWalletAddress.value,
          overrides
        )) {
          if (paused.value) {
            return;
          }

          announcementsCount += announcementsBatch.length; // Increment count
<<<<<<< HEAD
          updateMostRecentAnnouncementInfo(announcementsBatch);
=======
          announcementsBatch.forEach((announcement) => {
            const thisTimestamp = parseInt(announcement.timestamp);
            if (thisTimestamp > (mostRecentAnnouncementTimestamp.value || 0)) {
              mostRecentAnnouncementTimestamp.value = thisTimestamp;
              // Save the most recent announcement timestamp to localStorage
              if (mostRecentAnnouncementTimestampKey.value) {
                LocalStorage.set(mostRecentAnnouncementTimestampKey.value, thisTimestamp);
              }
            }
            const thisBlock = parseInt(announcement.block);
            if (thisBlock > (mostRecentAnnouncementBlockNumber.value || 0)) {
              mostRecentAnnouncementBlockNumber.value = thisBlock;
              // Save the most recent announcement block number to localStorage
              if (mostRecentAnnouncementBlockNumberKey.value) {
                LocalStorage.set(mostRecentAnnouncementBlockNumberKey.value, thisBlock);
              }
            }
          });

>>>>>>> f1c3f69b
          announcementsQueue = [...announcementsQueue, ...announcementsBatch];
          if (announcementsCount == 10000) {
            scanStatus.value = isInitialScan ? 'scanning latest' : 'scanning latest from last fetched block';
            firstScanPromise = filterUserAnnouncementsAsync(spendingPubKey, viewingPrivKey, announcementsQueue);
            announcementsQueue = [];
          }
          // Update status if the scan is complete but additional announcements are still being fetched
          if ((scanStatus.value as ScanStatus) === 'complete latest') {
            scanStatus.value = 'fetching';
          }
        }
        // Wait for the first batch of web workers to finish scanning before creating new workers
        await firstScanPromise;
        // Clear out existing workers
        workers.length = 0;
        scanStatus.value = isInitialScan ? 'scanning' : 'scanning latest from last fetched block';
        await filterUserAnnouncementsAsync(spendingPubKey, viewingPrivKey, announcementsQueue);
        scanStatus.value = 'complete';

        // Save the latest block to localStorage for future scans as the start block
        setLastFetchedBlock(latestBlock.number);

        // Update startBlockLocal with the latest block number
        startBlockLocal.value = latestBlock.number;
      }
    } catch (e) {
      scanStatus.value = 'waiting'; // reset to the default state because we were unable to fetch announcements
      throw e;
    }
  }

  function resetScanSettingsLocal() {
    scanStatus.value = 'waiting';
    scanPercentage.value = 0;
    startBlockLocal.value = undefined;
    endBlockLocal.value = undefined;
    scanPrivateKeyLocal.value = undefined;
    resetScanSettingsInSettingsStore();
  }

  function resetState() {
    resetScanSettingsLocal();
    resetLastFetchedBlock();
    resetUserAnnouncements();
  }

  // Handle changes in userAddress
  watch(userAddress, () => {
    if (!userAddress.value) return;

    // Always reset state if advanced mode is enabled
    if (advancedMode.value) {
      resetState();
      return;
    }

    // Get the user announcements from local storage
    const storedAnnouncements = loadUserAnnouncements();

    // Load the last fetched block
    const lastFetchedBlock = loadLastFetchedBlock();

    // Load the most recent announcement block data
    loadUserAnnouncementBlockData();

    if (storedAnnouncements && lastFetchedBlock) {
      window.logger.debug('User announcements found in local storage:', storedAnnouncements);
      startBlockLocal.value = lastFetchedBlock;
      setScanBlocks(lastFetchedBlock, endBlockLocal.value);
      return;
    }

    // Only reset state if the address has changed and is not undefined, or if no announcements are found
    window.logger.debug('Resetting state for new address:', userAddress.value);
    resetState();
  });

  // If no recent block data set and there are announcements, set the most recent block data
  watch(userAnnouncements, () => {
    if (!mostRecentAnnouncementBlockNumber.value && userAnnouncements.value.length) {
      const {
        mostRecentAnnouncementBlockNumber: blockNumInLocalStorage,
        mostRecentAnnouncementTimestamp: timestampInLocalStorage,
      } = loadUserAnnouncementBlockData();
      mostRecentAnnouncementBlockNumber.value = blockNumInLocalStorage;
      mostRecentAnnouncementTimestamp.value = timestampInLocalStorage;
    }
  });

  return {
    advancedMode,
    endBlockLocal,
    getPrivateKeysHandler,
    isAccountSetup,
    isValidEndBlock,
    isValidPrivateKey,
    isValidStartBlock,
    mostRecentAnnouncementBlockNumber,
    mostRecentAnnouncementTimestamp,
    mostRecentBlockNumber,
    mostRecentBlockTimestamp,
    needsSignature,
    scanPrivateKeyLocal,
    scanStatus,
    scanPercentage,
    setFormStatus,
    setScanBlocks,
    settingsFormRef,
    startBlockLocal,
    userAddress,
    userAnnouncements,
    terminateWorkers,
  };
}

export default defineComponent({
  name: 'PageReceive',
  components: { AccountReceiveTable, ConnectWallet },
  setup() {
    return { ...useScan() };
  },
});
</script><|MERGE_RESOLUTION|>--- conflicted
+++ resolved
@@ -177,11 +177,7 @@
     setScanBlocks,
     setScanPrivateKey,
     scanPrivateKey,
-<<<<<<< HEAD
-    resetScanSettings,
-=======
     resetScanSettings: resetScanSettingsInSettingsStore,
->>>>>>> f1c3f69b
     getRegisteredBlockNumber,
   } = useSettingsStore();
   const { signer, userAddress: userWalletAddress, isAccountSetup, provider } = useWalletStore();
@@ -395,7 +391,7 @@
     return provider.getBlock('latest');
   }
 
-  function updateMostRecentAnnouncementInfo(announcementsBatch: AnnouncementDetail[]) {
+  function(announcementsBatch: AnnouncementDetail[]) {
     announcementsBatch.forEach((announcement) => {
       const thisTimestamp = parseInt(announcement.timestamp);
       if (thisTimestamp > mostRecentAnnouncementTimestamp.value) {
@@ -513,29 +509,7 @@
           }
 
           announcementsCount += announcementsBatch.length; // Increment count
-<<<<<<< HEAD
           updateMostRecentAnnouncementInfo(announcementsBatch);
-=======
-          announcementsBatch.forEach((announcement) => {
-            const thisTimestamp = parseInt(announcement.timestamp);
-            if (thisTimestamp > (mostRecentAnnouncementTimestamp.value || 0)) {
-              mostRecentAnnouncementTimestamp.value = thisTimestamp;
-              // Save the most recent announcement timestamp to localStorage
-              if (mostRecentAnnouncementTimestampKey.value) {
-                LocalStorage.set(mostRecentAnnouncementTimestampKey.value, thisTimestamp);
-              }
-            }
-            const thisBlock = parseInt(announcement.block);
-            if (thisBlock > (mostRecentAnnouncementBlockNumber.value || 0)) {
-              mostRecentAnnouncementBlockNumber.value = thisBlock;
-              // Save the most recent announcement block number to localStorage
-              if (mostRecentAnnouncementBlockNumberKey.value) {
-                LocalStorage.set(mostRecentAnnouncementBlockNumberKey.value, thisBlock);
-              }
-            }
-          });
-
->>>>>>> f1c3f69b
           announcementsQueue = [...announcementsQueue, ...announcementsBatch];
           if (announcementsCount == 10000) {
             scanStatus.value = isInitialScan ? 'scanning latest' : 'scanning latest from last fetched block';
