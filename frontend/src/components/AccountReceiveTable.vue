--- conflicted
+++ resolved
@@ -60,8 +60,10 @@
         >.
       </div>
 
-<<<<<<< HEAD
-      <div v-if="scanStatus === 'fetching' || scanStatus === 'complete'">
+      <div v-if="mostRecentAnnouncementBlockNumber && mostRecentAnnouncementTimestamp" class="text-caption q-mb-md">
+        <!-- Container for block data and fetching status -->
+        <div class="block-data-container row items-center justify-between q-col-gutter-md">
+          <!-- Block data -->
         <span class="q-mr-xs">{{ $t('AccountReceiveTable.funds-question') }}</span>
         <base-tooltip icon="fas fa-question-circle">
           <span class="text-bold q-mb-sm">
@@ -91,22 +93,7 @@
             {{ $t('AccountReceiveTable.learn-more') }}
           </router-link>
         </base-tooltip>
-      </div>
-      <div v-if="scanStatus === 'complete'" class="text-caption q-mb-sm">
-        <!-- Show the most recent timestamp and block that were scanned -->
-=======
-      <div v-if="mostRecentAnnouncementBlockNumber && mostRecentAnnouncementTimestamp" class="text-caption q-mb-md">
-        <!-- Container for block data and fetching status -->
-        <div class="block-data-container row items-center justify-between q-col-gutter-md">
-          <!-- Block data -->
-          <div class="block-data">
-            {{ $t('AccountReceiveTable.most-recent-announcement') }}
-            {{ mostRecentAnnouncementBlockNumber }} /
-            {{ formatDate(mostRecentAnnouncementTimestamp * 1000) }}
-            {{ formatTime(mostRecentAnnouncementTimestamp * 1000) }}
-          </div>
-
-          <!-- Status messages -->
+        <!-- Status messages -->
           <div
             v-if="
               ['fetching', 'fetching latest', 'scanning', 'scanning latest from last fetched block'].includes(
@@ -140,7 +127,6 @@
           {{ formatDate(mostRecentBlockTimestamp * 1000) }}
           {{ formatTime(mostRecentBlockTimestamp * 1000) }}
         </div>
->>>>>>> f1c3f69b
         <div v-if="advancedMode" class="text-caption q-mb-sm">
           <!-- This scanDescriptionString describes scan settings that were used -->
           {{ scanDescriptionString }}.
